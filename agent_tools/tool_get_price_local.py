from pathlib import Path
import json
from datetime import datetime
from typing import Dict, Any
from fastmcp import FastMCP
import os
import sys
from dotenv import load_dotenv
load_dotenv()

mcp = FastMCP("LocalPrices")

<<<<<<< HEAD
# Ensure project root is on sys.path for absolute imports like `tools.*`
project_root = os.path.dirname(os.path.dirname(os.path.abspath(__file__)))
if project_root not in sys.path:
    sys.path.insert(0, project_root)

=======
import sys
sys.path.append(os.path.dirname(os.path.dirname(os.path.abspath(__file__))))
>>>>>>> 83147a5b
from tools.general_tools import get_config_value

def _workspace_data_path(filename: str) -> Path:
    base_dir = Path(__file__).resolve().parents[1]
    return base_dir / "data" / filename


def _validate_date_daily(date_str: str) -> None:
    try:
        datetime.strptime(date_str, "%Y-%m-%d")
    except ValueError as exc:
        raise ValueError("date must be in YYYY-MM-DD format") from exc

def _validate_date_hourly(date_str: str) -> None:
    try:
        datetime.strptime(date_str, "%Y-%m-%d %H:%M:%S")
    except ValueError as exc:
        raise ValueError("date must be in YYYY-MM-DD HH:MM:SS format") from exc

@mcp.tool()
def get_price_local(symbol: str, date: str) -> Dict[str, Any]:
    """Read OHLCV data for specified stock and date. Get historical information for specified stock.
    
    Automatically detects date format and calls appropriate function:
    - Daily data: YYYY-MM-DD format (e.g., '2025-10-30')
    - Hourly data: YYYY-MM-DD HH:MM:SS format (e.g., '2025-10-30 14:30:00')

    Args:
        symbol: Stock symbol, e.g. 'IBM' or '600243.SHH'.
        date: Date in 'YYYY-MM-DD' or 'YYYY-MM-DD HH:MM:SS' format. Based on your current time format.

    Returns:
        Dictionary containing symbol, date and ohlcv data.
    """
    # Detect date format
    result = None
    if ' ' in date or 'T' in date:
        # Contains time component, use hourly
        result =  get_price_local_hourly(symbol, date)
    else:
        # Date only, use daily
        result = get_price_local_daily(symbol, date)
    
    # log_file = get_config_value("LOG_FILE")
    # signature = get_config_value("SIGNATURE")
    
    # log_entry = {
    #     "signature": signature,
    #     "new_messages": [{"role": "tool:get_price_local", "content": result}]
    # }
    # with open(log_file, "a", encoding="utf-8") as f:
    #     f.write(json.dumps(log_entry, ensure_ascii=False) + "\n")
    
    return result



def get_price_local_daily(symbol: str, date: str) -> Dict[str, Any]:
    """Read OHLCV data for specified stock and date. Get historical information for specified stock.

    Args:
        symbol: Stock symbol, e.g. 'IBM' or '600243.SHH'.
        date: Date in 'YYYY-MM-DD' format.

    Returns:
        Dictionary containing symbol, date and ohlcv data.
    """
    filename = "merged.jsonl"
    try:
        _validate_date_daily(date)
    except ValueError as e:
        return {"error": str(e), "symbol": symbol, "date": date}

    data_path = _workspace_data_path(filename)
    if not data_path.exists():
        return {"error": f"Data file not found: {data_path}", "symbol": symbol, "date": date}

    with data_path.open("r", encoding="utf-8") as f:
        for line in f:
            if not line.strip():
                continue
            doc = json.loads(line)
            meta = doc.get("Meta Data", {})
            if meta.get("2. Symbol") != symbol:
                continue
            series = doc.get("Time Series (Daily)", {})
            day = series.get(date)
            if day is None:
                sample_dates = sorted(series.keys(), reverse=True)[:5]
                return {
                    "error": f"Data not found for date {date}. Please verify the date exists in data. Sample available dates: {sample_dates}",
                    "symbol": symbol,
                    "date": date
                }
            if date == get_config_value("TODAY_DATE"):
                return {
                    "symbol": symbol,
                    "date": date,
                    "ohlcv": {
                        "open": day.get("1. buy price"),
                        "high": "You can not get the current high price",
                        "low": "You can not get the current low price", 
                        "close": "You can not get the next close price",
                        "volume": "You can not get the current volume",
                    },
                }
            else:
                return {
                    "symbol": symbol,
                    "date": date,
                    "ohlcv": {
                        "open": day.get("1. buy price"),
                        "high": day.get("2. high"),
                        "low": day.get("3. low"), 
                        "close": day.get("4. sell price"),
                        "volume": day.get("5. volume"),
                    },
                }


    return {"error": f"No records found for stock {symbol} in local data", "symbol": symbol, "date": date}


def get_price_local_hourly(symbol: str, date: str) -> Dict[str, Any]:
    """Read OHLCV data for specified stock and date. Get historical information for specified stock.

    Args:
        symbol: Stock symbol, e.g. 'IBM' or '600243.SHH'.
        date: Date in 'YYYY-MM-DD' format.

    Returns:
        Dictionary containing symbol, date and ohlcv data.
    """
    filename = "merged.jsonl"
    try:
        _validate_date_hourly(date)
    except ValueError as e:
        return {"error": str(e), "symbol": symbol, "date": date}

    data_path = _workspace_data_path(filename)
    if not data_path.exists():
        return {"error": f"Data file not found: {data_path}", "symbol": symbol, "date": date}

    with data_path.open("r", encoding="utf-8") as f:
        for line in f:
            if not line.strip():
                continue
            doc = json.loads(line)
            meta = doc.get("Meta Data", {})
            if meta.get("2. Symbol") != symbol:
                continue
            series = doc.get("Time Series (60min)", {})
            day = series.get(date)
            if day is None:
                sample_dates = sorted(series.keys(), reverse=True)[:5]
                return {
                    "error": f"Data not found for date {date}. Please verify the date exists in data. Sample available dates: {sample_dates}",
                    "symbol": symbol,
                    "date": date
                }
            if date == get_config_value("TODAY_DATE"):
                return {
                    "symbol": symbol,
                    "date": date,
                    "ohlcv": {
                        "open": day.get("1. buy price"),
                        "high": "You can not get the current high price",
                        "low": "You can not get the current low price", 
                        "close": "You can not get the next close price",
                        "volume": "You can not get the current volume",
                    },
                }
            else:
                return {
                    "symbol": symbol,
                    "date": date,
                    "ohlcv": {
                        "open": day.get("1. buy price"),
                        "high": day.get("2. high"),
                        "low": day.get("3. low"), 
                        "close": day.get("4. sell price"),
                        "volume": day.get("5. volume"),
                    },
                }

    return {"error": f"No records found for stock {symbol} in local data", "symbol": symbol, "date": date}


if __name__ == "__main__":
    
    port = int(os.getenv("GETPRICE_HTTP_PORT", "8003"))
    mcp.run(transport="streamable-http", port=port)
<|MERGE_RESOLUTION|>--- conflicted
+++ resolved
@@ -10,16 +10,11 @@
 
 mcp = FastMCP("LocalPrices")
 
-<<<<<<< HEAD
 # Ensure project root is on sys.path for absolute imports like `tools.*`
 project_root = os.path.dirname(os.path.dirname(os.path.abspath(__file__)))
 if project_root not in sys.path:
     sys.path.insert(0, project_root)
 
-=======
-import sys
-sys.path.append(os.path.dirname(os.path.dirname(os.path.abspath(__file__))))
->>>>>>> 83147a5b
 from tools.general_tools import get_config_value
 
 def _workspace_data_path(filename: str) -> Path:
